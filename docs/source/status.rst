--- conflicted
+++ resolved
@@ -268,16 +268,11 @@
 
 .. card::
     :shadow: none
-<<<<<<< HEAD
-
-    The library can be used to run local models without requiring a key. However, running experiments on remote models requires a free server API key. To obtain a key, register for an `NDIF account <https: //login.ndif.us>`_ which allows you to manage and generate keys.
-=======
     
     The library can be used to run local models without requiring a key. However, running experiments on remote models requires a free server API key. To obtain a key, register for an `NDIF account <https://login.ndif.us>`_ which allows you to manage and generate keys.
     For information on API key configuration and remote system limits, please refer to our `Remote Execution Tutorial <https://nnsight.net/notebooks/features/remote_execution/>`_.
 
     We currently have engineers on call Monday to Friday from 9 AM to 5 PM ET to assist with any connectivity issues for our remote models. Please reach out to us on `Discord <https://discord.com/invite/6uFJmCSwW7>`_ or at mailto:info@ndif.us.
->>>>>>> 815da656
 
 .. raw:: html
 
