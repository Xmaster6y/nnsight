from collections import OrderedDict

import pytest
import torch

import nnsight
from nnsight import NNsight

input_size = 5
hidden_dims = 10
output_size = 2


@pytest.fixture(scope="module")
def tiny_model(device: str):

    net = torch.nn.Sequential(
        OrderedDict(
            [
                ("layer1", torch.nn.Linear(input_size, hidden_dims)),
                ("layer2", torch.nn.Linear(hidden_dims, output_size)),
            ]
        )
    )

    return NNsight(net).to(device)


@pytest.fixture
def tiny_input():
    return torch.rand((1, input_size))


@torch.no_grad()
def test_tiny(tiny_model: NNsight, tiny_input: torch.Tensor):

    with tiny_model.trace(tiny_input):

        hs = tiny_model.layer2.output.save()

    assert isinstance(hs.value, torch.Tensor)


def test_grad_setting(tiny_model: NNsight, tiny_input: torch.Tensor):
    with tiny_model.trace(tiny_input):
        l1_grad = tiny_model.layer1.output.grad.clone().save()

        tiny_model.layer1.output.grad = tiny_model.layer1.output.grad.clone() * 2

        l1_grad_double = tiny_model.layer1.output.grad.save()

        loss = tiny_model.output.sum()
        loss.backward()

    assert torch.equal(l1_grad.value * 2, l1_grad_double.value)


def test_external_proxy_intervention_executed_locally(tiny_model: NNsight, tiny_input: torch.Tensor):
    with tiny_model.session() as sesh:
        with tiny_model.trace(tiny_input) as tracer_1:
            l1_out = tiny_model.layer1.output.save()

        with tiny_model.trace(tiny_input) as tracer_2:
            l1_out[:, 2] = 5

        assert list(tracer_2.graph.nodes.keys()) == ['BridgeProtocol_0', 'setitem_0']
    
    assert l1_out[:, 2] == 5

def test_early_stop_protocol(tiny_model: NNsight, tiny_input: torch.Tensor):
    with tiny_model.trace(tiny_input):
        l1_out = tiny_model.layer1.output.save()
        l2_out = tiny_model.layer2.output.save()
        tiny_model.layer1.output.stop()

    assert isinstance(l1_out.value, torch.Tensor)

    with pytest.raises(ValueError):
        l2_out.value

def test_true_conditional_protocol(tiny_model: NNsight, tiny_input: torch.Tensor):
    with tiny_model.trace(tiny_input) as tracer:
        num = tracer.apply(int, 5)
        with num > 0:
            tiny_model.layer1.output[:] = 1
            l1_out = tiny_model.layer1.output.save()

    assert isinstance(l1_out.value, torch.Tensor)
    assert torch.all(l1_out.value == 1).item()

def test_false_conditional_protocol(tiny_model: NNsight, tiny_input: torch.Tensor):
    with tiny_model.trace(tiny_input) as tracer:
        num = tracer.apply(int, 5)
        with num < 0:
            tiny_model.layer1.output[:] = 1
            l1_out = tiny_model.layer1.output.save()

        # check that the condition does not persist outside the context
        l2_out = tiny_model.layer2.output.save()

    with pytest.raises(ValueError):
        l1_out.value
    assert isinstance(l2_out.value, torch.Tensor)

def test_node_as_condition(tiny_model: NNsight, tiny_input: torch.Tensor):
    """ Test a Tensor a boolean value as a result of a boolean operation on an InterventionProxy """

    with tiny_model.trace(tiny_input):
        out = tiny_model.layer1.output
        out[:, 0] = 1
        with out[:, 0] != 1:
            tiny_model.layer1.output[:] = 1
            l1_out = tiny_model.layer1.output.save()

    with pytest.raises(ValueError):
        l1_out.value

def test_multiple_dependent_conditionals(tiny_model: NNsight, tiny_input: torch.Tensor):
    """ Test that interventions defined within different Intervention contexts can be referenced if their conditions evaluated to True. """

    with tiny_model.trace(tiny_input) as tracer:
        num = tracer.apply(int, 5)
        l1_out = tiny_model.layer1.output
        l2_out = tiny_model.layer2.output.save()
        with num > 0:
            l1_out[:] = 1

        with l1_out[:, 0] != 1:
            tiny_model.layer2.output[:] = 2
        
        with l1_out[:, 0] == 1:
            tiny_model.layer2.output[:] = 3

    assert torch.all(l2_out.value == 3).item()

def test_nested_conditionals(tiny_model: NNsight, tiny_input: torch.Tensor):
    with tiny_model.trace(tiny_input) as tracer:
        num = tracer.apply(int, 5)
        with num > 0: # True
            l1_out = tiny_model.layer1.output.save()

            with num > 0: # True
                tiny_model.layer1.output[:] = 1

            with num < 0: # False
                tiny_model.layer1.output[:] = 2

        with num < 0: # False
            tiny_model.layer2.output[:] = 0

            with num > 0: # True
                l2_out = tiny_model.layer2.output.save()

    assert isinstance(l1_out.value, torch.Tensor)
    assert torch.all(l1_out.value == 1).item()
    with pytest.raises(ValueError):
        l2_out.value

def test_conditional_trace(tiny_model: NNsight, tiny_input: torch.Tensor):
    with tiny_model.session() as session:
        num = session.apply(int, 5)
        with num > 0:
            with tiny_model.trace(tiny_input):
                output = tiny_model.output.save()

    assert isinstance(output.value, torch.Tensor)

def test_conditional_iteration(tiny_model: NNsight, tiny_input: torch.Tensor):
    with tiny_model.session() as session:
        result = session.apply(list).save()
        with session.iter([0, 1, 2]) as (item, iterator):
            with (item % 2 == 0):
                with tiny_model.trace(tiny_input):
                    result.append(item)
    
    assert result.value == [0, 2]

def test_bridge_protocol(tiny_model: NNsight, tiny_input: torch.Tensor):
    with tiny_model.session() as session:
        val = session.apply(int, 0)
        with tiny_model.trace(tiny_input):
            tiny_model.layer1.output[:] = val # fetches the val proxy using the bridge protocol
            l1_out = tiny_model.layer1.output.save()

    assert torch.all(l1_out.value == 0).item()

def test_update_protocol(tiny_model: NNsight, tiny_input: torch.Tensor):
    with tiny_model.session() as session:
        sum = session.apply(int, 0).save()
        with session.iter([0, 1, 2]) as (item, iterator):
            sum.update(sum + item)

        sum.update(sum + 4)

<<<<<<< HEAD
    assert sum.value == 7

def test_sequential_graph_based_context_exit(tiny_model: NNsight):
    with tiny_model.session() as session:
        l = session.apply(list).save()
        l.append(0)

        with session.iter([1, 2, 3, 4]) as (item, iterator):
            with item == 3:
                iterator.exit()
            l.append(item)
        l.append(5)
        session.exit()
        l.append(6)

    assert l.value == [0, 1, 2, 5]

def test_tracer_stop(tiny_model: NNsight, tiny_input: torch.Tensor):
    with tiny_model.trace(tiny_input):
        l1_out = tiny_model.layer1.output
        tiny_model.layer1.output.stop()
        l1_out_double = l1_out * 2

    with pytest.raises(ValueError):
        l1_out.value

def test_bridged_node_cleanup(tiny_model: NNsight):
    with tiny_model.session() as session:
        l = session.apply(list)
        with session.iter([0, 1, 2]) as (item, iterator):
            with item == 2:
                iterator.exit()
            l.append(item)

    with pytest.raises(ValueError):
        l.value
=======
        with tiny_model.trace(tiny_input):
            sum.update(sum + 3)
            double_sum = (sum * 2).save()

    assert double_sum.value == 20
>>>>>>> 5b5c16a8
<|MERGE_RESOLUTION|>--- conflicted
+++ resolved
@@ -192,8 +192,11 @@
 
         sum.update(sum + 4)
 
-<<<<<<< HEAD
-    assert sum.value == 7
+        with tiny_model.trace(tiny_input):
+            sum.update(sum + 3)
+            double_sum = (sum * 2).save()
+
+    assert double_sum.value == 20
 
 def test_sequential_graph_based_context_exit(tiny_model: NNsight):
     with tiny_model.session() as session:
@@ -228,11 +231,4 @@
             l.append(item)
 
     with pytest.raises(ValueError):
-        l.value
-=======
-        with tiny_model.trace(tiny_input):
-            sum.update(sum + 3)
-            double_sum = (sum * 2).save()
-
-    assert double_sum.value == 20
->>>>>>> 5b5c16a8
+        l.value