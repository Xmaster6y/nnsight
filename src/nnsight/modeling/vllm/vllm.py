--- conflicted
+++ resolved
@@ -67,13 +67,8 @@
 
         super().__init__(*args, **kwargs)
 
-<<<<<<< HEAD
-        self.logits: WrapperModule = WrapperModule()
-        self.samples: WrapperModule = WrapperModule()
-=======
         self.logits: Envoy = WrapperModule()
-        self.tokens: Envoy = WrapperModule()
->>>>>>> f0f27080
+        self.samples: Envoy = WrapperModule()
 
     def _load_meta(self, repo_id: str, **kwargs) -> "Module":
 
