from __future__ import annotations

from typing import Any, Callable, Dict, List, Tuple, Union

import accelerate
import causal_conv1d_cuda
import mamba_ssm
import selective_scan_cuda
import torch
import torch.nn.functional as F
from einops import rearrange, repeat
from mamba_ssm import MambaLMHeadModel
from mamba_ssm.models.config_mamba import MambaConfig
from mamba_ssm.utils.hf import load_config_hf, load_state_dict_hf
from transformers import AutoTokenizer, BatchEncoding, PreTrainedModel

from nnsight.util import WrapperModule

from ..patching import Patch, Patcher
from .LanguageModel import LanguageModel

from torch._guards import detect_fake_mode

class Mamba(LanguageModel):

    def _load(self, repo_id: str, device='cpu', **kwargs) -> PreTrainedModel:

        config = MambaConfig(**load_config_hf(repo_id))

        if self.tokenizer is None:

            self.tokenizer = AutoTokenizer.from_pretrained(
                repo_id, config=config, padding_side="left"
            )
            self.tokenizer.pad_token = self.tokenizer.eos_token

        if self._model is None:
            
            model = MambaLMHeadModel(config, device="meta", dtype=None, **kwargs)
            
            setattr(model, 'generator', WrapperModule())

            return model

        model = MambaLMHeadModel(config, device=device, **kwargs)
        model.load_state_dict(load_state_dict_hf(repo_id, device=device, **kwargs))
        
        setattr(model, 'generator', WrapperModule())

        return model
    
    def _execute_forward(self, prepared_inputs: Any, *args, **kwargs):

        device = next(self._model.parameters()).device

        patcher = None

        with Patcher() as patcher:

            if detect_fake_mode(prepared_inputs):

                def blah(hs, *args, residual=None, **kwargs):
                    return hs, residual or torch.rand_like(hs)

                def blah1(hs, *args, **kwargs):
                    return hs

                def blah2(hs, *args, **kwargs):
                    return hs

                def blah3(conv1d_out, delta, A, B, C, D, z, delta_bias, delta_softplus):
                    return (
                        conv1d_out,
                        torch.zeros((*conv1d_out.shape, A.shape[1] * 2), device="meta"),
                        conv1d_out,
                    )

                
                patcher.add(Patch(mamba_ssm.modules.mamba_simple, blah, "rms_norm_fn"))
                patcher.add(
                    Patch(mamba_ssm.models.mixer_seq_simple, blah1, "rms_norm_fn")
                )
                patcher.add(Patch(causal_conv1d_cuda, blah2, "causal_conv1d_fwd"))
                patcher.add(Patch(selective_scan_cuda, blah3, "fwd"))


            return self._model(
                prepared_inputs["input_ids"].to(device),
                *args,
                **kwargs,
            )

    def _execute_generate(
        self, prepared_inputs: Any, *args, max_length=1, **kwargs
    ):

        device = next(self._model.parameters()).device

        patcher = None

        with Patcher() as patcher:

            if detect_fake_mode(prepared_inputs):

                def blah(hs, *args, residual=None, **kwargs):
                    return hs, residual or torch.rand_like(hs)

                def blah1(hs, *args, **kwargs):
                    return hs

                def blah2(hs, *args, **kwargs):
                    return hs

                def blah3(conv1d_out, delta, A, B, C, D, z, delta_bias, delta_softplus):
                    return (
                        conv1d_out,
                        torch.zeros((*conv1d_out.shape, A.shape[1] * 2), device="meta"),
                        conv1d_out,
                    )

                
                patcher.add(Patch(mamba_ssm.modules.mamba_simple, blah, "rms_norm_fn"))
                patcher.add(
                    Patch(mamba_ssm.models.mixer_seq_simple, blah1, "rms_norm_fn")
                )
                patcher.add(Patch(causal_conv1d_cuda, blah2, "causal_conv1d_fwd"))
                patcher.add(Patch(selective_scan_cuda, blah3, "fwd"))

            output = self._model.generate(
                prepared_inputs["input_ids"].to(device),
                *args,
                max_length=max_length,
                **kwargs,
            )

<<<<<<< HEAD
        if self._envoy._output != None:

            self._envoy._output.node._value = output
=======
        self._model.generator(output)
>>>>>>> 3416422d

        return output

class SSM(torch.nn.Module):
    class DiscA(torch.nn.Module):
        def forward(self, delta, A):
            return torch.exp(torch.einsum("bdl,dn->bdln", delta, A))

    class DiscB(torch.nn.Module):
        def forward(self, delta, B):
            return torch.einsum("bdl,bnl->bdln", delta, B)

    class Hx(torch.nn.Module):
        class Bx(torch.nn.Module):
            def forward(self, deltaB: torch.Tensor, x: torch.Tensor):
                return torch.einsum("bdn,bd->bdn", deltaB, x)

        class Ah(torch.nn.Module):
            def forward(self, deltaA: torch.Tensor, h: torch.Tensor):
                return deltaA * h

        def __init__(self, *args, **kwargs) -> None:
            super().__init__(*args, **kwargs)

            self.bx = SSM.Hx.Bx()
            self.ah = SSM.Hx.Ah()

        def forward(
            self,
            deltaA: torch.Tensor,
            deltaB: torch.Tensor,
            x: torch.Tensor,
            h: torch.Tensor,
        ):
            return self.ah(deltaA, h) + self.bx(deltaB, x)

    class Yh(torch.nn.Module):
        def forward(self, h, C):
            y = torch.einsum("bdn,bn->bd", h, C)

            if y.is_complex():
                y = y.real * 2

            return y

    def __init__(self):
        super().__init__()

        self.discA = SSM.DiscA()
        self.discB = SSM.DiscB()
        self.hx = SSM.Hx()
        self.yh = SSM.Yh()

    def forward(self, x, delta, A, B, C, D=None, z=None, return_last_state=False):
        dtype_in = x.dtype

        x = x.float()
        delta = delta.float()

        batch, dim, dstate = x.shape[0], A.shape[0], A.shape[1]

        if A.is_complex():
            B = torch.view_as_complex(
                rearrange(B.float(), "... (L two) -> ... L two", two=2)
            )
            C = torch.view_as_complex(
                rearrange(C.float(), "... (L two) -> ... L two", two=2)
            )
        else:
            B = B.float()
            C = C.float()

        deltaA = self.discA(delta, A)

        deltaB = self.discB(delta, B)

        last_state = None

        h = A.new_zeros((batch, dim, dstate))

        ys = []

        # Main recurrence loop
        for token_idx in range(x.shape[2]):
            h = self.hx(
                deltaA[:, :, token_idx], deltaB[:, :, token_idx], x[:, :, token_idx], h
            )

            y = self.yh(h, C[:, :, token_idx])

            if token_idx == x.shape[2] - 1:
                last_state = h

            ys.append(y)

        y = torch.stack(ys, dim=2)  # (batch dim L)

        out = y if D is None else y + x * rearrange(D, "d -> d 1")

        if z is not None:
            out = out * F.silu(z)

        out = out.to(dtype=dtype_in)

        return out if not return_last_state else (out, last_state)


class MambaModuleInterp(mamba_ssm.modules.mamba_simple.Mamba):
    def __init__(self, *args, **kwargs):
        super().__init__(*args, **kwargs)

        self.dt = WrapperModule()
        self.B = WrapperModule()
        self.C = WrapperModule()

        self.ssm = SSM()

        self.delta_softplus = torch.nn.Softplus()

    def forward(self, hidden_states, inference_params=None):
        """
        hidden_states: (B, L, D)
        Returns: same shape as hidden_states
        """
        batch, seqlen, dim = hidden_states.shape

        conv_state, ssm_state = None, None
        if inference_params is not None:
            conv_state, ssm_state = self._get_states_from_cache(inference_params, batch)
            if inference_params.seqlen_offset > 0:
                # The states are updated inplace
                out, _, _ = self.step(hidden_states, conv_state, ssm_state)
                return out

        # We do matmul and transpose BLH -> HBL at the same time
        xz = rearrange(
            self.in_proj(hidden_states),
            "b l d -> b d l",
            l=seqlen,
        )

        A = -torch.exp(self.A_log.float())  # (d_inner, d_state)

        # In the backward pass we write dx and dz next to each other to avoid torch.cat
        x, z = xz.chunk(2, dim=1)

        # Compute short convolution
        if conv_state is not None:
            # If we just take x[:, :, -self.d_conv :], it will error if seqlen < self.d_conv
            # Instead F.pad will pad with zeros if seqlen < self.d_conv, and truncate otherwise.
            conv_state.copy_(
                F.pad(x, (self.d_conv - x.shape[-1], 0))
            )  # Update state (B D W)

        x = self.act(self.conv1d(x)[..., :seqlen])

        x_dbl = self.x_proj(rearrange(x, "b d l -> (b l) d"))  # (bl d)
        dt, B, C = torch.split(
            x_dbl, [self.dt_rank, self.d_state, self.d_state], dim=-1
        )
        dt = self.dt_proj(dt).t()

        dt = rearrange(dt, "d (b l) -> b d l", l=seqlen)
        B = rearrange(B, "(b l) dstate -> b dstate l", l=seqlen).contiguous()
        C = rearrange(C, "(b l) dstate -> b dstate l", l=seqlen).contiguous()

        dt = self.dt(dt)
        B = self.B(B)
        C = self.C(C)

        dt = self.delta_softplus(dt)

        y = self.ssm(
            x,
            dt,
            A,
            B,
            C,
            self.D.float(),
            z=z,
            return_last_state=ssm_state is not None,
        )
        if ssm_state is not None:
            y, last_state = y
            ssm_state.copy_(last_state)

        y = rearrange(y, "b d l -> b l d")

        out = self.out_proj(y)

        return out


class MambaInterp(Mamba):
    def __init__(self, *args, **kwargs):
        patcher = Patcher()

        patcher.add(
            Patch(
                mamba_ssm.models.mixer_seq_simple,
                MambaModuleInterp,
                "Mamba",
            )
        )

        patcher.__enter__()

        super().__init__(*args, **kwargs)<|MERGE_RESOLUTION|>--- conflicted
+++ resolved
@@ -133,13 +133,7 @@
                 **kwargs,
             )
 
-<<<<<<< HEAD
-        if self._envoy._output != None:
-
-            self._envoy._output.node._value = output
-=======
         self._model.generator(output)
->>>>>>> 3416422d
 
         return output
 
