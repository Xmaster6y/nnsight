from __future__ import annotations

import gc
from typing import Any, Callable, Dict, List, Optional, Tuple, Type, Union

import accelerate
import torch
from transformers import AutoConfig, AutoModel
from typing_extensions import Self

from .. import util
from ..contexts.accum.Accumulator import Accumulator
from ..contexts.backends import (AccumulatorBackend, Backend, LocalBackend,
                                 RemoteBackend)
from ..contexts.Tracer import Tracer
from ..envoy import Envoy
from ..intervention import (HookHandler, InterventionHandler,
<<<<<<< HEAD
                            InterventionProtocol, InterventionProxy)
=======
                            InterventionProxy, intervene)
>>>>>>> 3416422d
from ..logger import logger
from ..tracing import protocols
from ..tracing.Graph import Graph


class NNsight:
    """Main class to be implemented as a wrapper for PyTorch models wishing to gain this package's functionality. Can be used "as is" for basic models.

    Class Attributes:

        proxy_class (Type[InterventionProxy]): InterventionProxy like type to use as a Proxy for this Model's inputs and outputs. Can have Model specific functionality added to a new sub-class.

    Attributes:
        _model_key (str): String representing what kind of model this is. Usually hugging face repo id of model to load, path to checkpoint, or class name of custom model.
        _args (List[Any]): Positional arguments used to initialize model.
        _kwargs (Dict[str,Any]): Keyword arguments used to initialize model.
        _dispatched (bool): If the _model has been loaded yet with real parameters yet.
        _custom_model (bool): If the value passed to repoid_path_model was a custom model.
        _model (torch.nn.Module): Underlying torch module.
        _envoy (Envoy): Envoy for underlying model.
        _accumulator (Accumulator): Accumulator object if accumulating.
    """

    proxy_class: Type[InterventionProxy] = InterventionProxy

    def __init__(
        self,
        model_key: Union[str, torch.nn.Module],
        *args,
        dispatch: bool = False,
        **kwargs,
    ) -> None:
        super().__init__()

        self._model_key = model_key

        self._args = args
        self._kwargs = kwargs

        self._dispatched = False
        self._custom_model = False

        self._model: torch.nn.Module = None
        self._accumulator: Accumulator = None

        logger.info(f"Initializing `{self._model_key}`...")

        # Handle passing in a pre-initialized model to wrap.
        # Therefore the NNsight model is "pre-dispatched".
        if isinstance(model_key, torch.nn.Module):
            self._model_key = model_key.__class__.__name__
            self._custom_model = True
            self._dispatched = True
            self._model = model_key

        # Otherwise load from _load(...).
        if not self._custom_model:
            # accelerate.init_empty_weights makes all parameters loaded on the 'meta' device.
            # Also do .to('meta') because why not.
            with accelerate.init_empty_weights(include_buffers=True):
                self._model = self._load(self._model_key, *args, **kwargs).to("meta")

        self._envoy = Envoy(self._model)

        if dispatch and not self._dispatched:
            # Dispatch ._model on initialization vs lazy dispatching.
            self.dispatch_model()

        logger.info(f"Initialized `{self._model_key}`")

    def trace(
        self,
        *inputs: Any,
        trace: bool = True,
        invoker_args: Dict[str, Any] = None,
        backend: Union[Backend, str] = None,
        remote: bool = False,
        scan: bool = True,
        **kwargs: Dict[str, Any],
    ) -> Union[Tracer, Any]:
        """Entrypoint into the tracing and interleaving functionality nnsight provides.

        In short, allows access to the future inputs and outputs of modules in order to trace what operations you would like to perform on them.
        This can be as simple as accessing and saving activations for inspection, or as complicated as transforming the activations and gradients in a forward pass over multiple inputs.

        Args:
            inputs (tuple[Any])
            trace (bool, optional): If to open a tracing context. Otherwise immediately run the model and return the raw output. Defaults to True.
            invoker_args (Dict[str, Any], optional): Keyword arguments to pass to Invoker initialization, and then downstream to the model's .prepare_inputs(...) method. Used when giving input directly to `.trace(...)`. Defaults to None.
            kwargs (Dict[str, Any]): Keyword arguments passed to Tracer initialization, and then downstream to the model's ._execute(...) method.
            backend (Union[Backend, str]): Backend for this Tracer object.
            remote (bool): Use RemoteBackend with default url.

        Raises:
            ValueError: If trace is False and no inputs were provided (nothing to run with)

        Returns:
            Union[Tracer, Any]: Either the Tracer used for tracing, or the raw output if trace is False.

        Examples:

            There are a few ways you can use ``.trace(...)`` depending in your use case.

            Lets use this extremely basic model for our examples:

            .. code-block:: python

                import torch
                from collections import OrderedDict

                input_size = 5
                hidden_dims = 10
                output_size = 2

                model = nn.Sequential(OrderedDict([
                    ('layer1', torch.nn.Linear(input_size, hidden_dims)),
                    ('sigma1', torch.nn.Sigmoid()),
                    ('layer2', torch.nn.Linear(hidden_dims, output_size)),
                    ('sigma2', torch.nn.Sigmoid()),
                ]))

                example_input = torch.rand((1, input_size))


            The first example has us running the model with a single example input, and saving the input and output of 'layer2' as well as the final output using the tracing context.

            .. code-block:: python

                from nnsight import NNsight

                with NNsight(model).trace(example_input) as model:

                    l2_input = model.layer2.input.save()
                    l2_output = model.layer2.output.save()

                    output = model.output.save()

                print(l2_input)
                print(l2_output)
                print(output)

            The second example allows us to divide up multiple inputs into one batch, and scope an inner invoker context to each one.
            We indicate this simply by not passing and positional inputs into `.trace(...)`. The Tracer object then expects you to enter each input via `Tracer.invoke(...)`

            .. code-block:: python

                example_input2 = torch.rand((1, input_size))

                with NNsight(model).trace() as model:

                    with model.invoke(example_input):

                        output1 = model.output.save()

                    with model.invoke(example_input2):

                        output2 = model.output.save()

                print(output1)
                print(output2)
        """

        # TODO raise error/warning if trying to use one backend with another condition satisfied?

        # If accumulating, use AccumulatorBackend.
        if self._accumulator is not None:

            backend = AccumulatorBackend(self._accumulator)

        # If remote, use RemoteBackend with default url.
        elif remote:

            backend = RemoteBackend()

        # By default, use LocalBackend.
        elif backend is None:

            backend = LocalBackend()

        # If backend is a string, assume RemoteBackend url.
        elif isinstance(backend, str):

            backend = RemoteBackend(backend)

        # Create Tracer object.
        tracer = Tracer(backend, self, **kwargs)

        # If user provided input directly to .trace(...).
        if len(inputs) > 0:

            invoker_args = invoker_args or {}

            invoker_args["scan"] = scan

            # If trace is False, we'll enter the Tracer context immediately and enter an Invoker context with the provided inputs as well.
            # We'll also save the output of the model and return its value directly.
            if not trace:

                with tracer:
                    with tracer.invoke(*inputs, **invoker_args):

                        output = self._envoy.output.save()

                return output.value

            # Otherwise open an invoker context with the give args.
            tracer.invoke(*inputs, **invoker_args).__enter__()

        # If trace is False, you had to have provided an input.
        if not trace:

            raise ValueError("Can't execute on no inputs!")

        return tracer

    def accumulate(
        self, backend: Union[Backend, str] = None, remote: bool = False
    ) -> Accumulator:
        """Create an accumulation context using an Accumulator.

        Args:
            backend (Backend): Backend for this Tracer object.
            remote (bool): Use RemoteBackend with default url.

        Returns:
            Accumulator: Accumulator.
        """

        # If remote, use RemoteBackend with default url.
        if remote:

            backend = RemoteBackend()

        # By default, use LocalBackend.
        elif backend is None:

            backend = LocalBackend()

        # If backend is a string, assume RemoteBackend url.
        elif isinstance(backend, str):

            backend = RemoteBackend(backend)

        self._accumulator = Accumulator(backend, self)

        return self._accumulator

    def interleave(
        self,
        fn: Callable,
        intervention_graph: Graph,
        *inputs: List[Any],
        **kwargs,
    ) -> Any:
        """Runs some function with some inputs and some graph with the appropriate contexts for this model.

        Loads and dispatched ._model if not already done so.

        Re-compiles Graph with ._model to prepare for a new execution of graph.

        Runs ._prepare_inputs(...) one last time to get total_batch_size.

        Handles adding and removing hooks on modules via HookHandler and tracking number of times a module has been called via InterventionHandler.

        After execution, garbage collects and clears cuda memory.

        Args:
            fn (Callable): Function or method to run.
            intervention_graph (Graph): Intervention graph to interleave with model's computation graph.
            inputs (List[Any]): Inputs to give to function.

        Returns:
            Any: Output of model.
        """

        # Loads and dispatched ._model if not already done so.
        if not self._dispatched:
            self.dispatch_model()

        logger.info(f"Running `{self._model_key}`...")

        inputs, total_batch_size = self._prepare_inputs(*inputs)

        intervention_handler = InterventionHandler(intervention_graph, total_batch_size)

        module_paths = InterventionProtocol.get_interventions(intervention_graph).keys()

        with HookHandler(
            self._model,
            list(module_paths),
            input_hook=lambda activations, module_path: InterventionProtocol.intervene(
                activations, module_path, "input", intervention_handler
            ),
            output_hook=lambda activations, module_path: InterventionProtocol.intervene(
                activations, module_path, "output", intervention_handler
            ),
        ):
            output = fn(*inputs, **kwargs)

        logger.info(f"Completed `{self._model_key}`")

        return output

    def dispatch_model(self, *args, **kwargs) -> None:
        """Dispatch ._model to have real parameters  using ._load(...)."""

        logger.info(f"Dispatching `{self._model_key}`...")

        self._model = self._load(
            self._model_key, *self._args, *args, **kwargs, **self._kwargs
        )

        self._envoy._update(self._model)

        self._dispatched = True

        logger.info(f"Dispatched `{self._model_key}`")

    def to(self, *args, **kwargs) -> Self:
        """Override torch.nn.Module.to so this returns the NNSight model, not the underlying module when doing: model = model.to(...)

        Returns:
            Envoy: Envoy.
        """

        self._model = self._model.to(*args, **kwargs)

        return self

    def __repr__(self) -> str:
        """Wrapper of ._model's representation as the NNsight model's representation.

        Returns:
            str: Representation.
        """
        return repr(self._envoy)

    def __getattr__(self, key: Any) -> Union[Envoy, InterventionProxy, Any]:
        """Wrapper of ._envoy's attributes to access module's inputs and outputs.

        Returns:
            Any: Attribute.
        """
        return getattr(self._envoy, key)

    ### NNsight VIRTUAL METHODS BELOW #####################################

    def _load(self, repo_id: str, *args, **kwargs) -> torch.nn.Module:
        """Virtual method to load the model from scratch.

        Default implementation loads a model from AutoModel.from_config if not dispatched, else uses accelerate.load_checkpoint_and_dispatch.

        Args:
            model_key (str): String value used to load model. Usually huggingface repo_id or checkpoint path.

        Returns:
            torch.nn.Module: Model.
        """

        if self._model is None:

            config = AutoConfig.from_pretrained(repo_id, *args, **kwargs)

            return AutoModel.from_config(config, trust_remote_code=True)

        return accelerate.load_checkpoint_and_dispatch(self._model, repo_id, **kwargs)

    def _execute(self, *prepared_inputs: Any, **kwargs) -> Any:
        """Virtual method to run the underlying ._model with some inputs.

        Default implementation util.applies moving all tensors to the device of the first parameter in ._model and passes the values into the model.

        Args:
            prepared_inputs (tuple[Any]): Prepared inputs.
        """

        try:
            device = next(self._model.parameters()).device

            prepared_inputs = util.apply(
                prepared_inputs, lambda x: x.to(device), torch.Tensor
            )

        except:
            pass

        return self._model(
            *prepared_inputs,
            **kwargs,
        )

    def _prepare_inputs(self, *inputs: Any, **kwargs) -> Tuple[Tuple[Any], int]:
        """Virtual method to prepare inputs before batching and execution and return batch size of prepared_inputs.

        Default implementation just returns inputs and length of first input.

        Args:
            inputs (tuple[Any]): Inputs to prepare for batching and execution.
            int: Batch size of prepared_inputs.

        Returns:
            Tuple[tuple[Any], int]: Prepared inputs, batch size of inputs.
        """
        return inputs, len(inputs[0])

    def _batch_inputs(
        self,
        batched_inputs: Optional[Any],
        *prepared_inputs: Any,
    ) -> Any:
        """Virtual method to batch together results from _prepare_inputs.

        Default implementation returns list of all prepared_inputs.

        Args:
            batched_inputs (Any): Current state of batched_inputs. Initially None.
            prepared_inputs (tuple[Any]): Most recent result from _prepare_inputs.

        Returns:
            Any: Batched inputs.
        """

        if batched_inputs is None:
            batched_inputs = prepared_inputs

        else:

            batched_inputs = tuple(
                [
                    torch.concatenate((batched_inputs[i], prepared_inputs[i]))
                    for i in range(len(batched_inputs))
                ]
            )

        return batched_inputs<|MERGE_RESOLUTION|>--- conflicted
+++ resolved
@@ -15,11 +15,7 @@
 from ..contexts.Tracer import Tracer
 from ..envoy import Envoy
 from ..intervention import (HookHandler, InterventionHandler,
-<<<<<<< HEAD
                             InterventionProtocol, InterventionProxy)
-=======
-                            InterventionProxy, intervene)
->>>>>>> 3416422d
 from ..logger import logger
 from ..tracing import protocols
 from ..tracing.Graph import Graph
