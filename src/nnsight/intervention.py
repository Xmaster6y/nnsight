--- conflicted
+++ resolved
@@ -12,18 +12,14 @@
 import inspect
 from collections import defaultdict
 from contextlib import AbstractContextManager
-from typing import (Any, Callable, Collection, Dict, List, Optional, Tuple,
-                    Union)
+from typing import Any, Callable, Collection, Dict, List, Optional, Tuple, Union
 
 import torch
 from torch.utils.hooks import RemovableHandle
 from typing_extensions import Self
 
 from . import util
-<<<<<<< HEAD
-=======
 from .patching import Patch, Patcher
->>>>>>> 58a0d6c9
 from .tracing import protocols
 from .tracing.Graph import Graph, MultiGraph
 from .tracing.Node import Node
@@ -205,9 +201,7 @@
 
             return super().__getattr__("shape")
 
-        return util.apply(
-            self.node.proxy_value, lambda x: x.shape, torch.Tensor
-        )
+        return util.apply(self.node.proxy_value, lambda x: x.shape, torch.Tensor)
 
     @property
     def device(self) -> Collection[torch.device]:
@@ -226,9 +220,7 @@
 
             return super().__getattr__("device")
 
-        return util.apply(
-            self.node.proxy_value, lambda x: x.device, torch.Tensor
-        )
+        return util.apply(self.node.proxy_value, lambda x: x.device, torch.Tensor)
 
     @property
     def dtype(self) -> Collection[torch.device]:
@@ -247,9 +239,7 @@
 
             return super().__getattr__("dtype")
 
-        return util.apply(
-            self.node.proxy_value, lambda x: x.dtype, torch.Tensor
-        )
+        return util.apply(self.node.proxy_value, lambda x: x.dtype, torch.Tensor)
 
 
 class InterventionProtocol(Protocol):
@@ -288,12 +278,12 @@
         )
 
         return proxy
-    
-    @classmethod
-    def compile_node(cls, node:Node) -> None:
-        
+
+    @classmethod
+    def compile_node(cls, node: Node) -> None:
+
         graph = node.graph
-        
+
         module_path, *_ = node.args
 
         # Add attachment if it does not exist.
@@ -309,61 +299,58 @@
 
         # Append the newly created nodes name.
         arguments[module_path].append(node.name)
-        
 
     @classmethod
     def compile(cls, graph: Graph) -> None:
-        
+
         if graph.attachments.get(cls.attachment_flag_name, False):
             return
-        
+
         for node in graph.nodes.values():
-            
+
             if node.target is not InterventionProtocol:
                 continue
 
             cls.compile_node(node)
-            
+
         graph.attachments[cls.attachment_flag_name] = True
-           
-        
-    @classmethod
-    def shift(cls, mgraph:MultiGraph) -> MultiGraph:
-        
-        InterventionProtocol.compile(mgraph) 
-        
+
+    @classmethod
+    def shift(cls, mgraph: MultiGraph) -> MultiGraph:
+
+        InterventionProtocol.compile(mgraph)
+
         intervention_nodes = InterventionProtocol.get_interventions(mgraph).values()
-        
+
         graph_id_to_invoker_groups = defaultdict(set)
         graph_id_to_intervention_node = defaultdict(list)
-        
+
         for nodes in intervention_nodes:
             for node in nodes:
-                
+
                 invoker_group = node.args[1]
-                
+
                 for graph in mgraph:
                     if node.name in graph.nodes:
                         graph_id_to_invoker_groups[graph.id].add(invoker_group)
                         graph_id_to_intervention_node[graph.id].append(node)
                         break
-                        
+
         global_offset = 0
-                        
+
         for graph_id, invoker_groups in graph_id_to_invoker_groups.items():
-            
+
             min_group = min(invoker_groups)
             max_group = max(invoker_groups)
-            
+
             offset = global_offset - min_group
-            
+
             for node in graph_id_to_intervention_node[graph_id]:
-                
+
                 node.args[1] += offset
-            
+
             global_offset += max_group + 1
-                
-        
+
         return mgraph
 
     @classmethod
@@ -488,22 +475,11 @@
 
             # Multiple intervention nodes can have same module_path if there are multiple invocations.
             for intervention_node_name in intervention_node_names:
-            
+
                 node = intervention_handler.graph.nodes[intervention_node_name]
 
                 # Args for intervention nodes are (module_path, batch_group_idx, call_iter).
                 _, batch_group_idx, call_iter = node.args
-<<<<<<< HEAD
-                
-                # Updates the count of intervention node calls.
-                # If count matches call_iter, time to inject value into node.
-                if call_iter != intervention_handler.count(
-                    intervention_node_name, 
-=======
-
-                batch_start, batch_size = intervention_handler.batch_groups[
-                    batch_group_idx
-                ]
 
                 # If this node will be executed for multiple iterations, we need to reset the sub-graph to b executed once more
                 if call_iter == -1:
@@ -511,10 +487,7 @@
 
                 # Updates the count of intervention node calls.
                 # If count matches call_iter, time to inject value into node.
-                elif call_iter != intervention_handler.count(
-                    intervention_node_name
->>>>>>> 58a0d6c9
-                ):
+                elif call_iter != intervention_handler.count(intervention_node_name):
 
                     continue
 
@@ -523,7 +496,7 @@
                 narrowed = False
 
                 if len(intervention_handler.batch_groups) > 1:
-                    
+
                     batch_start, batch_size = intervention_handler.batch_groups[
                         batch_group_idx
                     ]
@@ -682,23 +655,23 @@
 
     Like the Intervention Graph, the total batch size that is being executed, and a counter for how many times an Intervention node has been attempted to be executed.
     """
-    
+
     attachment_name = "nnsight_call_counter"
-    
+
     def __init__(
-        self, batch_groups: List[Tuple[int, int]], call_counter:Dict[str, int] = None, graph:Graph = None
+        self,
+        batch_groups: List[Tuple[int, int]],
+        call_counter: Dict[str, int] = None,
+        graph: Graph = None,
     ) -> None:
 
         self.graph = graph
         self.batch_groups = batch_groups
-<<<<<<< HEAD
-        self.call_counter: Dict[str, int] = defaultdict(lambda : 0) if call_counter is None else call_counter
+        self.call_counter: Dict[str, int] = (
+            defaultdict(lambda: 0) if call_counter is None else call_counter
+        )
         self.batch_size = sum(self.batch_groups[-1])
-=======
-        self.batch_size = batch_size
-        self.call_counter: Dict[str, int] = {}
-        self.destruction_deferrer = DestructionDeferrer()
->>>>>>> 58a0d6c9
+        self.destruction_deferrer = InterventionHandler.DestructionDeferrer()
 
     def count(self, name: str) -> int:
         """Increments the count of times a given Intervention Node has tried to be executed and returns the count.
@@ -710,61 +683,52 @@
             int: Count.
         """
 
-<<<<<<< HEAD
         count = self.call_counter[name]
-        
+
         self.call_counter[name] += 1
 
         return count
+
     class MultiCounter(dict):
-        
-        def __init__(self, mgraph:MultiGraph,graph_id_to_call_counter: Dict[int,Dict[str,int]]):
-            
+
+        def __init__(
+            self,
+            mgraph: MultiGraph,
+            graph_id_to_call_counter: Dict[int, Dict[str, int]],
+        ):
+
             self.mgraph = mgraph
             self.graph_id_to_call_counter = graph_id_to_call_counter
-            
+
         def __getitem__(self, key: Any) -> Any:
             return self.graph_id_to_call_counter[self.mgraph.nodes[key].graph.id][key]
-        
+
         def __setitem__(self, key: Any, value: Any) -> None:
             self.graph_id_to_call_counter[self.mgraph.nodes[key].graph.id][key] = value
-    
-    @classmethod
-    def persistent_call_counter(cls, graph:Graph) -> dict:
-        
-        def inner(graph:Graph): 
-              
+
+    @classmethod
+    def persistent_call_counter(cls, graph: Graph) -> dict:
+
+        def inner(graph: Graph):
+
             if cls.attachment_name not in graph.attachments:
-                
-                graph.attachments[cls.attachment_name] = defaultdict(lambda : 0)
-                
+
+                graph.attachments[cls.attachment_name] = defaultdict(lambda: 0)
+
             return graph.attachments[cls.attachment_name]
-        
+
         if isinstance(graph, MultiGraph):
             graph_id_to_call_counter = {}
-            
+
             mgraph = graph
-        
+
             for graph in mgraph:
-                
+
                 graph_id_to_call_counter[graph.id] = inner(graph)
-                
+
             return InterventionHandler.MultiCounter(mgraph)
-            
-            
+
         return inner(graph)
-            
-    
-=======
-        if name not in self.call_counter:
-
-            self.call_counter[name] = 0
-
-        else:
-
-            self.call_counter[name] += 1
-
-        return self.call_counter[name]
 
     def defer_destruction(self, defer: bool):
 
@@ -776,45 +740,43 @@
 
         self.destruction_deferrer.destroy()
 
-
-class DestructionDeferrer:
-
-    def __init__(self, defer: bool = False) -> None:
-
-        self.defer = defer
-        self.deferred_nodes: Dict[str, Node] = {}
-        self.patcher = Patcher(
-            [
-                Patch(
-                    Node,
-                    lambda node: self.deferred_nodes.update({node.name: node}),
-                    "destroy",
-                )
-            ]
-        )
-
-    def __enter__(self):
-
-        if self.defer:
-
-            self.patcher.__enter__()
-
-        return self
-
-    def __exit__(self, exc_type, exc_val, exc_tb) -> None:
-
-        if self.defer:
-
-            self.patcher.__exit__(None, None, None)
-
-        if isinstance(exc_val, BaseException):
-            raise exc_val
-
-    def destroy(self):
-
-        for node in self.deferred_nodes.values():
-
-            node.destroy()
-
-        self.deferred_nodes = {}
->>>>>>> 58a0d6c9
+    class DestructionDeferrer:
+
+        def __init__(self, defer: bool = False) -> None:
+
+            self.defer = defer
+            self.deferred_nodes: Dict[str, Node] = {}
+            self.patcher = Patcher(
+                [
+                    Patch(
+                        Node,
+                        lambda node: self.deferred_nodes.update({node.name: node}),
+                        "destroy",
+                    )
+                ]
+            )
+
+        def __enter__(self):
+
+            if self.defer:
+
+                self.patcher.__enter__()
+
+            return self
+
+        def __exit__(self, exc_type, exc_val, exc_tb) -> None:
+
+            if self.defer:
+
+                self.patcher.__exit__(None, None, None)
+
+            if isinstance(exc_val, BaseException):
+                raise exc_val
+
+        def destroy(self):
+
+            for node in self.deferred_nodes.values():
+
+                node.destroy()
+
+            self.deferred_nodes = {}