--- conflicted
+++ resolved
@@ -345,7 +345,6 @@
         """
 
         alias_path = None
-<<<<<<< HEAD
         
         module_path = f"{self._path}.{name}"
         
@@ -356,26 +355,6 @@
             alias_path = f"{self.path}.{name}"
             
         envoy = Envoy(module, module_path=module_path, alias_path=alias_path, rename=self._rename)
-=======
-
-        module_path = f"{self.path}.{name}"
-
-        if self._rename is not None:
-
-            for key, value in self._rename.items():
-
-                if name == key:
-
-                    name = value
-
-                    alias_path = f"{self.path}.{name}"
-
-                    break
-
-        envoy = Envoy(
-            module, module_path=module_path, alias_path=alias_path, rename=self._rename
-        )
->>>>>>> 9327c05d
 
         self._children.append(envoy)
 
