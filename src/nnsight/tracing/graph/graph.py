--- conflicted
+++ resolved
@@ -98,18 +98,10 @@
 
         # Loop over ALL nodes within the span of this graph.
         for index in range(start, end):
-<<<<<<< HEAD
-
-            node = self.nodes[index]
-
-            # Update its dependencies (memory management)
-            node.update_dependencies()
-=======
             
             node = self.nodes[index]
             if not node.executed:
                 node.update_dependencies()
->>>>>>> 1ac959a9
 
     def create(
         self,
