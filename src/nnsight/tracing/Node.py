--- conflicted
+++ resolved
@@ -446,11 +446,8 @@
         args = util.apply(self.args, lambda x: f"'{x}'", str)
         args = util.apply(args, lambda x: x.name, Node)
         args = [str(arg) for arg in args]
-<<<<<<< HEAD
-        return f"{self.name}:[args:({','.join(args)}) l:{len(self.listeners)} d:{len(self.dependencies)}]"
+        
+        return f"{self.name}:[args:({','.join(args)}) l:{len(self.listeners)} a_d:{len(self.arg_dependencies)} c_d{bool(self.cond_dependency)}]"
     
     def __repr__(self) -> str:
-        return f"&lt;{self.__class__.__name__} at {hex(id(self))}&gt;"
-=======
-        return f"{self.name}:[args:({','.join(args)}) l:{len(self.listeners)} a_d:{len(self.arg_dependencies)} c_d{bool(self.cond_dependency)}]"
->>>>>>> 7ebf7669
+        return f"&lt;{self.__class__.__name__} at {hex(id(self))}&gt;"