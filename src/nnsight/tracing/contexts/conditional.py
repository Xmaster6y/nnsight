--- conflicted
+++ resolved
@@ -37,12 +37,8 @@
 
         condition: Any
         condition, branch = node.prepare_inputs((condition, branch))
-<<<<<<< HEAD
-    
-=======
 
         # else case has a True condition
->>>>>>> 8672ddbb
         if condition is None and not branch:
             condition = True
 
