import ast
import inspect
import sys
from types import FrameType
from typing import TYPE_CHECKING

from ..contexts import Condition
from .util import execute, execute_body, execute_until, visit
from ..graph import Graph
if TYPE_CHECKING:
    from ..graph import Proxy

def get_else(node: ast.If):

    return (
        node.orelse[0]
        if isinstance(node.orelse[0], ast.If)
        else ast.If(
            test=ast.Constant(value=None),
            body=node.orelse,
            orelse=[],
            lineno=node.lineno,
            col_offset=node.col_offset,
        )
    )
    
def handle(node: ast.If, frame:FrameType, graph:Graph, branch:Condition = None):

    condition_expr = ast.Expression(
        body=node.test, lineno=node.lineno, col_offset=node.col_offset
    )

    condition = execute(condition_expr, frame)
        
    context = Condition(condition, parent = graph) if branch is None else branch.else_(condition)

    with context as branch:
        execute_body(node.body, frame, branch.graph)

<<<<<<< HEAD
    line_no = frame.f_lineno
    source_file = inspect.getsourcefile(frame)
    with open(source_file, "r") as file:
        source_lines = file.readlines()
    source = "".join(source_lines)
    tree = ast.parse(source)
=======
    if node.orelse:
        return handle(get_else(node), frame, graph, branch)
    
def handle_proxy(frame: FrameType, condition: "Proxy"):
>>>>>>> 95854a0d

    class Visitor(ast.NodeVisitor):
        def __init__(self, line_no):
            self.target = None
            self.line_no = line_no

        def visit_If(self, node):
            if node.lineno == self.line_no:
                self.target = node
            self.generic_visit(node)

    visitor = visit(frame, Visitor)

    if_node:ast.If = visitor.target
    
    graph = condition.node.graph

    branch = Condition(condition, parent=graph)

    def callback(node: ast.If, frame: FrameType, graph:Graph, branch:Condition):
        
        branch.__exit__(None, None, None)

        if node.orelse:
            handle(get_else(if_node), frame, graph, branch)

    branch.__enter__()
    end = frame.f_lineno + (if_node.end_lineno - if_node.lineno)
    execute_until(frame.f_lineno, end, frame, callback=lambda _: callback(if_node, frame, graph, branch))

    return True<|MERGE_RESOLUTION|>--- conflicted
+++ resolved
@@ -37,19 +37,10 @@
     with context as branch:
         execute_body(node.body, frame, branch.graph)
 
-<<<<<<< HEAD
-    line_no = frame.f_lineno
-    source_file = inspect.getsourcefile(frame)
-    with open(source_file, "r") as file:
-        source_lines = file.readlines()
-    source = "".join(source_lines)
-    tree = ast.parse(source)
-=======
     if node.orelse:
         return handle(get_else(node), frame, graph, branch)
     
 def handle_proxy(frame: FrameType, condition: "Proxy"):
->>>>>>> 95854a0d
 
     class Visitor(ast.NodeVisitor):
         def __init__(self, line_no):
